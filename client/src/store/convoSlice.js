import { createSlice } from '@reduxjs/toolkit';

const initialState = {
  error: false,
  title: 'ChatGPT Clone',
  conversationId: null,
  parentMessageId: null,
  jailbreakConversationId: null,
  conversationSignature: null,
  clientId: null,
  invocationId: null,
  chatGptLabel: null,
  promptPrefix: null,
  convosLoading: false,
  pageNumber: 1,
  pages: 1,
  refreshConvoHint: 0,
<<<<<<< HEAD
  search: false,
=======
  latestMessage: null,
>>>>>>> 1308ef13
  convos: [],
};

const currentSlice = createSlice({
  name: 'convo',
  initialState,
  reducers: {
    refreshConversation: (state, action) => {
      state.refreshConvoHint = state.refreshConvoHint + 1;
    },
    setConversation: (state, action) => {
      return { ...state, ...action.payload };
    },
    setError: (state, action) => {
      state.error = action.payload;
    },
    increasePage: (state) => {
      state.pageNumber = state.pageNumber + 1;
    },
    decreasePage: (state) => {
      state.pageNumber = state.pageNumber - 1;
    },
    setPage: (state, action) => {
      state.pageNumber = action.payload;
    },
    setNewConvo: (state) => {
      state.error = false;
      state.title = 'ChatGPT Clone';
      state.conversationId = null;
      state.parentMessageId = null;
      state.jailbreakConversationId = null;
      state.conversationSignature = null;
      state.clientId = null;
      state.invocationId = null;
      state.chatGptLabel = null;
      state.promptPrefix = null;
      state.convosLoading = false;
      state.latestMessage = null;
    },
    setConvos: (state, action) => {
      state.convos = action.payload.sort(
        (a, b) => new Date(b.createdAt) - new Date(a.createdAt)
      );
    },
    setPages: (state, action) => {
      state.pages = action.payload;
    },
    removeConvo: (state, action) => {
      state.convos = state.convos.filter((convo) => convo.conversationId !== action.payload);
    },
    removeAll: (state) => {
      state.convos = [];
    },
    setLatestMessage: (state, action) => {
      state.latestMessage = action.payload;
    },
  }
});

export const { refreshConversation, setConversation, setPages, setConvos, setNewConvo, setError, increasePage, decreasePage, setPage, removeConvo, removeAll, setLatestMessage } =
  currentSlice.actions;

export default currentSlice.reducer;<|MERGE_RESOLUTION|>--- conflicted
+++ resolved
@@ -15,11 +15,8 @@
   pageNumber: 1,
   pages: 1,
   refreshConvoHint: 0,
-<<<<<<< HEAD
   search: false,
-=======
   latestMessage: null,
->>>>>>> 1308ef13
   convos: [],
 };
 
